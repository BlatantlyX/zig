/*
 * Copyright (c) 2015 Andrew Kelley
 *
 * This file is part of zig, which is MIT licensed.
 * See http://opensource.org/licenses/MIT
 */


/*
 * The point of this file is to contain all the LLVM C++ API interaction so that:
 * 1. The compile time of other files is kept under control.
 * 2. Provide a C interface to the LLVM functions we need for self-hosting purposes.
 * 3. Prevent C++ from infecting the rest of the project.
 */

#include "zig_llvm.h"

#if __GNUC__ >= 8
#pragma GCC diagnostic push
#pragma GCC diagnostic ignored "-Wclass-memaccess"
#endif

#include <llvm/Analysis/TargetLibraryInfo.h>
#include <llvm/Analysis/TargetTransformInfo.h>
#include <llvm/IR/DIBuilder.h>
#include <llvm/IR/DiagnosticInfo.h>
#include <llvm/IR/IRBuilder.h>
#include <llvm/IR/InlineAsm.h>
#include <llvm/IR/Instructions.h>
#include <llvm/IR/LegacyPassManager.h>
#include <llvm/IR/Module.h>
#include <llvm/IR/Verifier.h>
#include <llvm/InitializePasses.h>
#include <llvm/MC/SubtargetFeature.h>
#include <llvm/Object/Archive.h>
#include <llvm/Object/ArchiveWriter.h>
#include <llvm/PassRegistry.h>
#include <llvm/Support/FileSystem.h>
#include <llvm/Support/TargetParser.h>
#include <llvm/Support/Timer.h>
#include <llvm/Support/raw_ostream.h>
#include <llvm/Support/TargetRegistry.h>
#include <llvm/Target/TargetMachine.h>
#include <llvm/Target/CodeGenCWrappers.h>
#include <llvm/Transforms/IPO.h>
#include <llvm/Transforms/IPO/AlwaysInliner.h>
#include <llvm/Transforms/IPO/PassManagerBuilder.h>
#include <llvm/Transforms/Scalar.h>
#include <llvm/Transforms/Utils.h>

#include <lld/Common/Driver.h>

#if __GNUC__ >= 8
#pragma GCC diagnostic pop
#endif

#include <new>

#include <stdlib.h>

using namespace llvm;

void ZigLLVMInitializeLoopStrengthReducePass(LLVMPassRegistryRef R) {
    initializeLoopStrengthReducePass(*unwrap(R));
}

void ZigLLVMInitializeLowerIntrinsicsPass(LLVMPassRegistryRef R) {
    initializeLowerIntrinsicsPass(*unwrap(R));
}

char *ZigLLVMGetHostCPUName(void) {
    return strdup((const char *)sys::getHostCPUName().bytes_begin());
}

char *ZigLLVMGetNativeFeatures(void) {
    SubtargetFeatures features;

    StringMap<bool> host_features;
    if (sys::getHostCPUFeatures(host_features)) {
        for (auto &F : host_features)
            features.AddFeature(F.first(), F.second);
    }

    return strdup((const char *)StringRef(features.getString()).bytes_begin());
}

static void addDiscriminatorsPass(const PassManagerBuilder &Builder, legacy::PassManagerBase &PM) {
    PM.add(createAddDiscriminatorsPass());
}

#ifndef NDEBUG
static const bool assertions_on = true;
#else
static const bool assertions_on = false;
#endif

LLVMTargetMachineRef ZigLLVMCreateTargetMachine(LLVMTargetRef T, const char *Triple,
    const char *CPU, const char *Features, LLVMCodeGenOptLevel Level, LLVMRelocMode Reloc,
    LLVMCodeModel CodeModel, bool function_sections)
{
    Optional<Reloc::Model> RM;
    switch (Reloc){
        case LLVMRelocStatic:
            RM = Reloc::Static;
            break;
        case LLVMRelocPIC:
            RM = Reloc::PIC_;
            break;
        case LLVMRelocDynamicNoPic:
            RM = Reloc::DynamicNoPIC;
            break;
        case LLVMRelocROPI:
            RM = Reloc::ROPI;
            break;
        case LLVMRelocRWPI:
            RM = Reloc::RWPI;
            break;
        case LLVMRelocROPI_RWPI:
            RM = Reloc::ROPI_RWPI;
            break;
        default:
            break;
    }

    bool JIT;
    Optional<CodeModel::Model> CM = unwrap(CodeModel, JIT);

    CodeGenOpt::Level OL;
    switch (Level) {
        case LLVMCodeGenLevelNone:
            OL = CodeGenOpt::None;
            break;
        case LLVMCodeGenLevelLess:
            OL = CodeGenOpt::Less;
            break;
        case LLVMCodeGenLevelAggressive:
            OL = CodeGenOpt::Aggressive;
            break;
        default:
            OL = CodeGenOpt::Default;
            break;
    }

    TargetOptions opt;
    opt.FunctionSections = function_sections;

    TargetMachine *TM = reinterpret_cast<Target*>(T)->createTargetMachine(Triple, CPU, Features, opt, RM, CM,
            OL, JIT);
    return reinterpret_cast<LLVMTargetMachineRef>(TM);
}

bool ZigLLVMTargetMachineEmitToFile(LLVMTargetMachineRef targ_machine_ref, LLVMModuleRef module_ref,
        const char *filename, ZigLLVM_EmitOutputType output_type, char **error_message, bool is_debug,
        bool is_small, bool time_report)
{
    TimePassesIsEnabled = time_report;

    std::error_code EC;
    raw_fd_ostream dest(filename, EC, sys::fs::F_None);
    if (EC) {
        *error_message = strdup((const char *)StringRef(EC.message()).bytes_begin());
        return true;
    }
    TargetMachine* target_machine = reinterpret_cast<TargetMachine*>(targ_machine_ref);
    target_machine->setO0WantsFastISel(true);

    Module* module = unwrap(module_ref);

    PassManagerBuilder *PMBuilder = new(std::nothrow) PassManagerBuilder();
    if (PMBuilder == nullptr) {
        *error_message = strdup("memory allocation failure");
        return true;
    }
    PMBuilder->OptLevel = target_machine->getOptLevel();
    PMBuilder->SizeLevel = is_small ? 2 : 0;

    PMBuilder->DisableTailCalls = is_debug;
    PMBuilder->DisableUnrollLoops = is_debug;
    PMBuilder->SLPVectorize = !is_debug;
    PMBuilder->LoopVectorize = !is_debug;
    PMBuilder->RerollLoops = !is_debug;
    // Leaving NewGVN as default (off) because when on it caused issue #673
    //PMBuilder->NewGVN = !is_debug;
    PMBuilder->DisableGVNLoadPRE = is_debug;
    PMBuilder->VerifyInput = assertions_on;
    PMBuilder->VerifyOutput = assertions_on;
    PMBuilder->MergeFunctions = !is_debug;
    PMBuilder->PrepareForLTO = false;
    PMBuilder->PrepareForThinLTO = false;
    PMBuilder->PerformThinLTO = false;

    TargetLibraryInfoImpl tlii(Triple(module->getTargetTriple()));
    PMBuilder->LibraryInfo = &tlii;

    if (is_debug) {
        PMBuilder->Inliner = createAlwaysInlinerLegacyPass(false);
    } else {
        target_machine->adjustPassManager(*PMBuilder);

        PMBuilder->addExtension(PassManagerBuilder::EP_EarlyAsPossible, addDiscriminatorsPass);
        PMBuilder->Inliner = createFunctionInliningPass(PMBuilder->OptLevel, PMBuilder->SizeLevel, false);
    }

    // Set up the per-function pass manager.
    legacy::FunctionPassManager FPM = legacy::FunctionPassManager(module);
    auto tliwp = new(std::nothrow) TargetLibraryInfoWrapperPass(tlii);
    FPM.add(tliwp);
    FPM.add(createTargetTransformInfoWrapperPass(target_machine->getTargetIRAnalysis()));
    if (assertions_on) {
        FPM.add(createVerifierPass());
    }
    PMBuilder->populateFunctionPassManager(FPM);

    // Set up the per-module pass manager.
    legacy::PassManager MPM;
    MPM.add(createTargetTransformInfoWrapperPass(target_machine->getTargetIRAnalysis()));
    PMBuilder->populateModulePassManager(MPM);

    // Set output pass.
    TargetMachine::CodeGenFileType ft;
    if (output_type != ZigLLVM_EmitLLVMIr) {
        switch (output_type) {
            case ZigLLVM_EmitAssembly:
                ft = TargetMachine::CGFT_AssemblyFile;
                break;
            case ZigLLVM_EmitBinary:
                ft = TargetMachine::CGFT_ObjectFile;
                break;
            default:
                abort();
        }

        if (target_machine->addPassesToEmitFile(MPM, dest, nullptr, ft)) {
            *error_message = strdup("TargetMachine can't emit a file of this type");
            return true;
        }
    }

    // run per function optimization passes
    FPM.doInitialization();
    for (Function &F : *module)
      if (!F.isDeclaration())
        FPM.run(F);
    FPM.doFinalization();

    MPM.run(*module);

    if (output_type == ZigLLVM_EmitLLVMIr) {
        if (LLVMPrintModuleToFile(module_ref, filename, error_message)) {
            return true;
        }
    }

    if (time_report) {
        TimerGroup::printAll(errs());
    }
    return false;
}

ZIG_EXTERN_C LLVMTypeRef ZigLLVMTokenTypeInContext(LLVMContextRef context_ref) {
  return wrap(Type::getTokenTy(*unwrap(context_ref)));
}

LLVMValueRef ZigLLVMBuildCall(LLVMBuilderRef B, LLVMValueRef Fn, LLVMValueRef *Args,
        unsigned NumArgs, unsigned CC, ZigLLVM_FnInline fn_inline, const char *Name)
{
    CallInst *call_inst = CallInst::Create(unwrap(Fn), makeArrayRef(unwrap(Args), NumArgs), Name);
    call_inst->setCallingConv(CC);
    switch (fn_inline) {
        case ZigLLVM_FnInlineAuto:
            break;
        case ZigLLVM_FnInlineAlways:
            call_inst->addAttribute(AttributeList::FunctionIndex, Attribute::AlwaysInline);
            break;
        case ZigLLVM_FnInlineNever:
            call_inst->addAttribute(AttributeList::FunctionIndex, Attribute::NoInline);
            break;
    }
    return wrap(unwrap(B)->Insert(call_inst));
}

LLVMValueRef ZigLLVMBuildMemCpy(LLVMBuilderRef B, LLVMValueRef Dst, unsigned DstAlign,
        LLVMValueRef Src, unsigned SrcAlign, LLVMValueRef Size, bool isVolatile)
{
    CallInst *call_inst = unwrap(B)->CreateMemCpy(unwrap(Dst), DstAlign, unwrap(Src), SrcAlign, unwrap(Size), isVolatile);
    return wrap(call_inst);
}

LLVMValueRef ZigLLVMBuildMemSet(LLVMBuilderRef B, LLVMValueRef Ptr, LLVMValueRef Val, LLVMValueRef Size,
        unsigned Align, bool isVolatile)
{
    CallInst *call_inst = unwrap(B)->CreateMemSet(unwrap(Ptr), unwrap(Val), unwrap(Size), Align, isVolatile);
    return wrap(call_inst);
}

void ZigLLVMFnSetSubprogram(LLVMValueRef fn, ZigLLVMDISubprogram *subprogram) {
    assert( isa<Function>(unwrap(fn)) );
    Function *unwrapped_function = reinterpret_cast<Function*>(unwrap(fn));
    unwrapped_function->setSubprogram(reinterpret_cast<DISubprogram*>(subprogram));
}


ZigLLVMDIType *ZigLLVMCreateDebugPointerType(ZigLLVMDIBuilder *dibuilder, ZigLLVMDIType *pointee_type,
        uint64_t size_in_bits, uint64_t align_in_bits, const char *name)
{
    DIType *di_type = reinterpret_cast<DIBuilder*>(dibuilder)->createPointerType(
            reinterpret_cast<DIType*>(pointee_type), size_in_bits, align_in_bits, Optional<unsigned>(), name);
    return reinterpret_cast<ZigLLVMDIType*>(di_type);
}

ZigLLVMDIType *ZigLLVMCreateDebugBasicType(ZigLLVMDIBuilder *dibuilder, const char *name,
        uint64_t size_in_bits, unsigned encoding)
{
    DIType *di_type = reinterpret_cast<DIBuilder*>(dibuilder)->createBasicType(
            name, size_in_bits, encoding);
    return reinterpret_cast<ZigLLVMDIType*>(di_type);
}

struct ZigLLVMDIType *ZigLLVMDIBuilderCreateVectorType(struct ZigLLVMDIBuilder *dibuilder,
        uint64_t SizeInBits, uint32_t AlignInBits, struct ZigLLVMDIType *Ty, uint32_t elem_count)
{
    SmallVector<Metadata *, 1> subrange;
    subrange.push_back(reinterpret_cast<DIBuilder*>(dibuilder)->getOrCreateSubrange(0, elem_count));
    DIType *di_type = reinterpret_cast<DIBuilder*>(dibuilder)->createVectorType(
            SizeInBits,
            AlignInBits,
            reinterpret_cast<DIType*>(Ty),
            reinterpret_cast<DIBuilder*>(dibuilder)->getOrCreateArray(subrange));
    return reinterpret_cast<ZigLLVMDIType*>(di_type);
}

ZigLLVMDIType *ZigLLVMCreateDebugArrayType(ZigLLVMDIBuilder *dibuilder, uint64_t size_in_bits,
        uint64_t align_in_bits, ZigLLVMDIType *elem_type, int elem_count)
{
    SmallVector<Metadata *, 1> subrange;
    subrange.push_back(reinterpret_cast<DIBuilder*>(dibuilder)->getOrCreateSubrange(0, elem_count));
    DIType *di_type = reinterpret_cast<DIBuilder*>(dibuilder)->createArrayType(
            size_in_bits, align_in_bits,
            reinterpret_cast<DIType*>(elem_type),
            reinterpret_cast<DIBuilder*>(dibuilder)->getOrCreateArray(subrange));
    return reinterpret_cast<ZigLLVMDIType*>(di_type);
}

ZigLLVMDIEnumerator *ZigLLVMCreateDebugEnumerator(ZigLLVMDIBuilder *dibuilder, const char *name, int64_t val) {
    DIEnumerator *di_enumerator = reinterpret_cast<DIBuilder*>(dibuilder)->createEnumerator(name, val);
    return reinterpret_cast<ZigLLVMDIEnumerator*>(di_enumerator);
}

ZigLLVMDIType *ZigLLVMCreateDebugEnumerationType(ZigLLVMDIBuilder *dibuilder, ZigLLVMDIScope *scope,
        const char *name, ZigLLVMDIFile *file, unsigned line_number, uint64_t size_in_bits,
        uint64_t align_in_bits, ZigLLVMDIEnumerator **enumerator_array, int enumerator_array_len,
        ZigLLVMDIType *underlying_type, const char *unique_id)
{
    SmallVector<Metadata *, 8> fields;
    for (int i = 0; i < enumerator_array_len; i += 1) {
        DIEnumerator *dienumerator = reinterpret_cast<DIEnumerator*>(enumerator_array[i]);
        fields.push_back(dienumerator);
    }
    DIType *di_type = reinterpret_cast<DIBuilder*>(dibuilder)->createEnumerationType(
            reinterpret_cast<DIScope*>(scope),
            name,
            reinterpret_cast<DIFile*>(file),
            line_number, size_in_bits, align_in_bits,
            reinterpret_cast<DIBuilder*>(dibuilder)->getOrCreateArray(fields),
            reinterpret_cast<DIType*>(underlying_type),
            unique_id);
    return reinterpret_cast<ZigLLVMDIType*>(di_type);
}

ZigLLVMDIType *ZigLLVMCreateDebugMemberType(ZigLLVMDIBuilder *dibuilder, ZigLLVMDIScope *scope,
        const char *name, ZigLLVMDIFile *file, unsigned line, uint64_t size_in_bits,
        uint64_t align_in_bits, uint64_t offset_in_bits, unsigned flags, ZigLLVMDIType *type)
{
    DIType *di_type = reinterpret_cast<DIBuilder*>(dibuilder)->createMemberType(
            reinterpret_cast<DIScope*>(scope),
            name,
            reinterpret_cast<DIFile*>(file),
            line, size_in_bits, align_in_bits, offset_in_bits,
            static_cast<DINode::DIFlags>(flags),
            reinterpret_cast<DIType*>(type));
    return reinterpret_cast<ZigLLVMDIType*>(di_type);
}

ZigLLVMDIType *ZigLLVMCreateDebugUnionType(ZigLLVMDIBuilder *dibuilder, ZigLLVMDIScope *scope,
        const char *name, ZigLLVMDIFile *file, unsigned line_number, uint64_t size_in_bits,
        uint64_t align_in_bits, unsigned flags, ZigLLVMDIType **types_array, int types_array_len,
        unsigned run_time_lang, const char *unique_id)
{
    SmallVector<Metadata *, 8> fields;
    for (int i = 0; i < types_array_len; i += 1) {
        DIType *ditype = reinterpret_cast<DIType*>(types_array[i]);
        fields.push_back(ditype);
    }
    DIType *di_type = reinterpret_cast<DIBuilder*>(dibuilder)->createUnionType(
            reinterpret_cast<DIScope*>(scope),
            name,
            reinterpret_cast<DIFile*>(file),
            line_number, size_in_bits, align_in_bits,
            static_cast<DINode::DIFlags>(flags),
            reinterpret_cast<DIBuilder*>(dibuilder)->getOrCreateArray(fields),
            run_time_lang, unique_id);
    return reinterpret_cast<ZigLLVMDIType*>(di_type);
}

ZigLLVMDIType *ZigLLVMCreateDebugStructType(ZigLLVMDIBuilder *dibuilder, ZigLLVMDIScope *scope,
        const char *name, ZigLLVMDIFile *file, unsigned line_number, uint64_t size_in_bits,
        uint64_t align_in_bits, unsigned flags, ZigLLVMDIType *derived_from,
        ZigLLVMDIType **types_array, int types_array_len, unsigned run_time_lang, ZigLLVMDIType *vtable_holder,
        const char *unique_id)
{
    SmallVector<Metadata *, 8> fields;
    for (int i = 0; i < types_array_len; i += 1) {
        DIType *ditype = reinterpret_cast<DIType*>(types_array[i]);
        fields.push_back(ditype);
    }
    DIType *di_type = reinterpret_cast<DIBuilder*>(dibuilder)->createStructType(
            reinterpret_cast<DIScope*>(scope),
            name,
            reinterpret_cast<DIFile*>(file),
            line_number, size_in_bits, align_in_bits,
            static_cast<DINode::DIFlags>(flags),
            reinterpret_cast<DIType*>(derived_from),
            reinterpret_cast<DIBuilder*>(dibuilder)->getOrCreateArray(fields),
            run_time_lang,
            reinterpret_cast<DIType*>(vtable_holder),
            unique_id);
    return reinterpret_cast<ZigLLVMDIType*>(di_type);
}

ZigLLVMDIType *ZigLLVMCreateReplaceableCompositeType(ZigLLVMDIBuilder *dibuilder, unsigned tag,
        const char *name, ZigLLVMDIScope *scope, ZigLLVMDIFile *file, unsigned line)
{
    DIType *di_type = reinterpret_cast<DIBuilder*>(dibuilder)->createReplaceableCompositeType(
            tag, name,
            reinterpret_cast<DIScope*>(scope),
            reinterpret_cast<DIFile*>(file),
            line);
    return reinterpret_cast<ZigLLVMDIType*>(di_type);
}

ZigLLVMDIType *ZigLLVMCreateDebugForwardDeclType(ZigLLVMDIBuilder *dibuilder, unsigned tag,
        const char *name, ZigLLVMDIScope *scope, ZigLLVMDIFile *file, unsigned line)
{
    DIType *di_type = reinterpret_cast<DIBuilder*>(dibuilder)->createForwardDecl(
            tag, name,
            reinterpret_cast<DIScope*>(scope),
            reinterpret_cast<DIFile*>(file),
            line);
    return reinterpret_cast<ZigLLVMDIType*>(di_type);
}

void ZigLLVMReplaceTemporary(ZigLLVMDIBuilder *dibuilder, ZigLLVMDIType *type,
        ZigLLVMDIType *replacement)
{
    reinterpret_cast<DIBuilder*>(dibuilder)->replaceTemporary(
            TempDIType(reinterpret_cast<DIType*>(type)),
            reinterpret_cast<DIType*>(replacement));
}

void ZigLLVMReplaceDebugArrays(ZigLLVMDIBuilder *dibuilder, ZigLLVMDIType *type,
        ZigLLVMDIType **types_array, int types_array_len)
{
    SmallVector<Metadata *, 8> fields;
    for (int i = 0; i < types_array_len; i += 1) {
        DIType *ditype = reinterpret_cast<DIType*>(types_array[i]);
        fields.push_back(ditype);
    }
    DICompositeType *composite_type = (DICompositeType*)reinterpret_cast<DIType*>(type);
    reinterpret_cast<DIBuilder*>(dibuilder)->replaceArrays(
            composite_type,
            reinterpret_cast<DIBuilder*>(dibuilder)->getOrCreateArray(fields));
}

ZigLLVMDIType *ZigLLVMCreateSubroutineType(ZigLLVMDIBuilder *dibuilder_wrapped,
        ZigLLVMDIType **types_array, int types_array_len, unsigned flags)
{
    SmallVector<Metadata *, 8> types;
    for (int i = 0; i < types_array_len; i += 1) {
        DIType *ditype = reinterpret_cast<DIType*>(types_array[i]);
        types.push_back(ditype);
    }
    DIBuilder *dibuilder = reinterpret_cast<DIBuilder*>(dibuilder_wrapped);
    DISubroutineType *subroutine_type = dibuilder->createSubroutineType(
            dibuilder->getOrCreateTypeArray(types),
            static_cast<DINode::DIFlags>(flags));
    DIType *ditype = subroutine_type;
    return reinterpret_cast<ZigLLVMDIType*>(ditype);
}

unsigned ZigLLVMEncoding_DW_ATE_unsigned(void) {
    return dwarf::DW_ATE_unsigned;
}

unsigned ZigLLVMEncoding_DW_ATE_signed(void) {
    return dwarf::DW_ATE_signed;
}

unsigned ZigLLVMEncoding_DW_ATE_float(void) {
    return dwarf::DW_ATE_float;
}

unsigned ZigLLVMEncoding_DW_ATE_boolean(void) {
    return dwarf::DW_ATE_boolean;
}

unsigned ZigLLVMEncoding_DW_ATE_unsigned_char(void) {
    return dwarf::DW_ATE_unsigned_char;
}

unsigned ZigLLVMEncoding_DW_ATE_signed_char(void) {
    return dwarf::DW_ATE_signed_char;
}

unsigned ZigLLVMLang_DW_LANG_C99(void) {
    return dwarf::DW_LANG_C99;
}

unsigned ZigLLVMTag_DW_variable(void) {
    return dwarf::DW_TAG_variable;
}

unsigned ZigLLVMTag_DW_structure_type(void) {
    return dwarf::DW_TAG_structure_type;
}

unsigned ZigLLVMTag_DW_enumeration_type(void) {
    return dwarf::DW_TAG_enumeration_type;
}

unsigned ZigLLVMTag_DW_union_type(void) {
    return dwarf::DW_TAG_union_type;
}

ZigLLVMDIBuilder *ZigLLVMCreateDIBuilder(LLVMModuleRef module, bool allow_unresolved) {
    DIBuilder *di_builder = new(std::nothrow) DIBuilder(*unwrap(module), allow_unresolved);
    if (di_builder == nullptr)
        return nullptr;
    return reinterpret_cast<ZigLLVMDIBuilder *>(di_builder);
}

void ZigLLVMDisposeDIBuilder(ZigLLVMDIBuilder *dbuilder) {
    DIBuilder *di_builder = reinterpret_cast<DIBuilder *>(dbuilder);
    delete di_builder;
}

void ZigLLVMSetCurrentDebugLocation(LLVMBuilderRef builder, int line, int column, ZigLLVMDIScope *scope) {
    unwrap(builder)->SetCurrentDebugLocation(DebugLoc::get(
                line, column, reinterpret_cast<DIScope*>(scope)));
}

void ZigLLVMClearCurrentDebugLocation(LLVMBuilderRef builder) {
    unwrap(builder)->SetCurrentDebugLocation(DebugLoc());
}


ZigLLVMDILexicalBlock *ZigLLVMCreateLexicalBlock(ZigLLVMDIBuilder *dbuilder, ZigLLVMDIScope *scope,
        ZigLLVMDIFile *file, unsigned line, unsigned col)
{
    DILexicalBlock *result = reinterpret_cast<DIBuilder*>(dbuilder)->createLexicalBlock(
            reinterpret_cast<DIScope*>(scope),
            reinterpret_cast<DIFile*>(file),
            line,
            col);
    return reinterpret_cast<ZigLLVMDILexicalBlock*>(result);
}

ZigLLVMDILocalVariable *ZigLLVMCreateAutoVariable(ZigLLVMDIBuilder *dbuilder,
        ZigLLVMDIScope *scope, const char *name, ZigLLVMDIFile *file, unsigned line_no,
        ZigLLVMDIType *type, bool always_preserve, unsigned flags)
{
    DILocalVariable *result = reinterpret_cast<DIBuilder*>(dbuilder)->createAutoVariable(
            reinterpret_cast<DIScope*>(scope),
            name,
            reinterpret_cast<DIFile*>(file),
            line_no,
            reinterpret_cast<DIType*>(type),
            always_preserve,
            static_cast<DINode::DIFlags>(flags));
    return reinterpret_cast<ZigLLVMDILocalVariable*>(result);
}

ZigLLVMDIGlobalVariable *ZigLLVMCreateGlobalVariable(ZigLLVMDIBuilder *dbuilder,
    ZigLLVMDIScope *scope, const char *name, const char *linkage_name, ZigLLVMDIFile *file,
    unsigned line_no, ZigLLVMDIType *di_type, bool is_local_to_unit)
{
    DIGlobalVariableExpression *result = reinterpret_cast<DIBuilder*>(dbuilder)->createGlobalVariableExpression(
        reinterpret_cast<DIScope*>(scope),
        name,
        linkage_name,
        reinterpret_cast<DIFile*>(file),
        line_no,
        reinterpret_cast<DIType*>(di_type),
        is_local_to_unit);
    return reinterpret_cast<ZigLLVMDIGlobalVariable*>(result);
}

ZigLLVMDILocalVariable *ZigLLVMCreateParameterVariable(ZigLLVMDIBuilder *dbuilder,
        ZigLLVMDIScope *scope, const char *name, ZigLLVMDIFile *file, unsigned line_no,
        ZigLLVMDIType *type, bool always_preserve, unsigned flags, unsigned arg_no)
{
    assert(arg_no != 0);
    DILocalVariable *result = reinterpret_cast<DIBuilder*>(dbuilder)->createParameterVariable(
            reinterpret_cast<DIScope*>(scope),
            name,
            arg_no,
            reinterpret_cast<DIFile*>(file),
            line_no,
            reinterpret_cast<DIType*>(type),
            always_preserve,
            static_cast<DINode::DIFlags>(flags));
    return reinterpret_cast<ZigLLVMDILocalVariable*>(result);
}

ZigLLVMDIScope *ZigLLVMLexicalBlockToScope(ZigLLVMDILexicalBlock *lexical_block) {
    DIScope *scope = reinterpret_cast<DILexicalBlock*>(lexical_block);
    return reinterpret_cast<ZigLLVMDIScope*>(scope);
}

ZigLLVMDIScope *ZigLLVMCompileUnitToScope(ZigLLVMDICompileUnit *compile_unit) {
    DIScope *scope = reinterpret_cast<DICompileUnit*>(compile_unit);
    return reinterpret_cast<ZigLLVMDIScope*>(scope);
}

ZigLLVMDIScope *ZigLLVMFileToScope(ZigLLVMDIFile *difile) {
    DIScope *scope = reinterpret_cast<DIFile*>(difile);
    return reinterpret_cast<ZigLLVMDIScope*>(scope);
}

ZigLLVMDIScope *ZigLLVMSubprogramToScope(ZigLLVMDISubprogram *subprogram) {
    DIScope *scope = reinterpret_cast<DISubprogram*>(subprogram);
    return reinterpret_cast<ZigLLVMDIScope*>(scope);
}

ZigLLVMDIScope *ZigLLVMTypeToScope(ZigLLVMDIType *type) {
    DIScope *scope = reinterpret_cast<DIType*>(type);
    return reinterpret_cast<ZigLLVMDIScope*>(scope);
}

ZigLLVMDICompileUnit *ZigLLVMCreateCompileUnit(ZigLLVMDIBuilder *dibuilder,
        unsigned lang, ZigLLVMDIFile *difile, const char *producer,
        bool is_optimized, const char *flags, unsigned runtime_version, const char *split_name,
        uint64_t dwo_id, bool emit_debug_info)
{
    DICompileUnit *result = reinterpret_cast<DIBuilder*>(dibuilder)->createCompileUnit(
            lang,
            reinterpret_cast<DIFile*>(difile),
            producer, is_optimized, flags, runtime_version, split_name,
            (emit_debug_info ? DICompileUnit::DebugEmissionKind::FullDebug : DICompileUnit::DebugEmissionKind::NoDebug),
            dwo_id);
    return reinterpret_cast<ZigLLVMDICompileUnit*>(result);
}


ZigLLVMDIFile *ZigLLVMCreateFile(ZigLLVMDIBuilder *dibuilder, const char *filename, const char *directory) {
    DIFile *result = reinterpret_cast<DIBuilder*>(dibuilder)->createFile(filename, directory);
    return reinterpret_cast<ZigLLVMDIFile*>(result);
}

ZigLLVMDISubprogram *ZigLLVMCreateFunction(ZigLLVMDIBuilder *dibuilder, ZigLLVMDIScope *scope,
        const char *name, const char *linkage_name, ZigLLVMDIFile *file, unsigned lineno,
        ZigLLVMDIType *fn_di_type, bool is_local_to_unit, bool is_definition, unsigned scope_line,
        unsigned flags, bool is_optimized, ZigLLVMDISubprogram *decl_subprogram)
{
    DISubroutineType *di_sub_type = static_cast<DISubroutineType*>(reinterpret_cast<DIType*>(fn_di_type));
    DISubprogram *result = reinterpret_cast<DIBuilder*>(dibuilder)->createFunction(
            reinterpret_cast<DIScope*>(scope),
            name, linkage_name,
            reinterpret_cast<DIFile*>(file),
            lineno,
            di_sub_type,
            scope_line,
            static_cast<DINode::DIFlags>(flags),
            DISubprogram::toSPFlags(is_local_to_unit, is_definition, is_optimized),
            nullptr,
            reinterpret_cast<DISubprogram *>(decl_subprogram),
            nullptr);
    return reinterpret_cast<ZigLLVMDISubprogram*>(result);
}

void ZigLLVMDIBuilderFinalize(ZigLLVMDIBuilder *dibuilder) {
    reinterpret_cast<DIBuilder*>(dibuilder)->finalize();
}

LLVMValueRef ZigLLVMInsertDeclareAtEnd(ZigLLVMDIBuilder *dibuilder, LLVMValueRef storage,
        ZigLLVMDILocalVariable *var_info, ZigLLVMDILocation *debug_loc, LLVMBasicBlockRef basic_block_ref)
{
    Instruction *result = reinterpret_cast<DIBuilder*>(dibuilder)->insertDeclare(
            unwrap(storage),
            reinterpret_cast<DILocalVariable *>(var_info),
            reinterpret_cast<DIBuilder*>(dibuilder)->createExpression(),
            reinterpret_cast<DILocation*>(debug_loc),
            static_cast<BasicBlock*>(unwrap(basic_block_ref)));
    return wrap(result);
}

LLVMValueRef ZigLLVMInsertDeclare(ZigLLVMDIBuilder *dibuilder, LLVMValueRef storage,
        ZigLLVMDILocalVariable *var_info, ZigLLVMDILocation *debug_loc, LLVMValueRef insert_before_instr)
{
    Instruction *result = reinterpret_cast<DIBuilder*>(dibuilder)->insertDeclare(
            unwrap(storage),
            reinterpret_cast<DILocalVariable *>(var_info),
            reinterpret_cast<DIBuilder*>(dibuilder)->createExpression(),
            reinterpret_cast<DILocation*>(debug_loc),
            static_cast<Instruction*>(unwrap(insert_before_instr)));
    return wrap(result);
}

ZigLLVMDILocation *ZigLLVMGetDebugLoc(unsigned line, unsigned col, ZigLLVMDIScope *scope) {
    DebugLoc debug_loc = DebugLoc::get(line, col, reinterpret_cast<DIScope*>(scope), nullptr);
    return reinterpret_cast<ZigLLVMDILocation*>(debug_loc.get());
}

void ZigLLVMSetFastMath(LLVMBuilderRef builder_wrapped, bool on_state) {
    if (on_state) {
        FastMathFlags fmf;
        fmf.setFast();
        unwrap(builder_wrapped)->setFastMathFlags(fmf);
    } else {
        unwrap(builder_wrapped)->clearFastMathFlags();
    }
}

void ZigLLVMAddByValAttr(LLVMValueRef fn_ref, unsigned ArgNo, LLVMTypeRef type_val) {
    Function *func = unwrap<Function>(fn_ref);
    const AttributeList attr_set = func->getAttributes();
    AttrBuilder attr_builder;
    Type *llvm_type = unwrap<Type>(type_val);
    attr_builder.addByValAttr(llvm_type);
    const AttributeList new_attr_set = attr_set.addAttributes(func->getContext(), ArgNo, attr_builder);
    func->setAttributes(new_attr_set);
}

void ZigLLVMAddFunctionAttr(LLVMValueRef fn_ref, const char *attr_name, const char *attr_value) {
    Function *func = unwrap<Function>(fn_ref);
    const AttributeList attr_set = func->getAttributes();
    AttrBuilder attr_builder;
    if (attr_value) {
        attr_builder.addAttribute(attr_name, attr_value);
    } else {
        attr_builder.addAttribute(attr_name);
    }
    const AttributeList new_attr_set = attr_set.addAttributes(func->getContext(),
            AttributeList::FunctionIndex, attr_builder);
    func->setAttributes(new_attr_set);
}

void ZigLLVMAddFunctionAttrCold(LLVMValueRef fn_ref) {
    Function *func = unwrap<Function>(fn_ref);
    const AttributeList attr_set = func->getAttributes();
    const AttributeList new_attr_set = attr_set.addAttribute(func->getContext(), AttributeList::FunctionIndex,
            Attribute::Cold);
    func->setAttributes(new_attr_set);
}

void ZigLLVMParseCommandLineOptions(size_t argc, const char *const *argv) {
    llvm::cl::ParseCommandLineOptions(argc, argv);
}

const char *ZigLLVMGetArchTypeName(ZigLLVM_ArchType arch) {
    return (const char*)Triple::getArchTypeName((Triple::ArchType)arch).bytes_begin();
}

const char *ZigLLVMGetVendorTypeName(ZigLLVM_VendorType vendor) {
    return (const char*)Triple::getVendorTypeName((Triple::VendorType)vendor).bytes_begin();
}

const char *ZigLLVMGetOSTypeName(ZigLLVM_OSType os) {
    return (const char*)Triple::getOSTypeName((Triple::OSType)os).bytes_begin();
}

const char *ZigLLVMGetEnvironmentTypeName(ZigLLVM_EnvironmentType env_type) {
    return (const char*)Triple::getEnvironmentTypeName((Triple::EnvironmentType)env_type).bytes_begin();
}

void ZigLLVMGetNativeTarget(ZigLLVM_ArchType *arch_type, ZigLLVM_SubArchType *sub_arch_type,
        ZigLLVM_VendorType *vendor_type, ZigLLVM_OSType *os_type, ZigLLVM_EnvironmentType *environ_type,
        ZigLLVM_ObjectFormatType *oformat)
{
    char *native_triple = LLVMGetDefaultTargetTriple();
    Triple triple(Triple::normalize(native_triple));

    *arch_type = (ZigLLVM_ArchType)triple.getArch();
    *sub_arch_type = (ZigLLVM_SubArchType)triple.getSubArch();
    *vendor_type = (ZigLLVM_VendorType)triple.getVendor();
    *os_type = (ZigLLVM_OSType)triple.getOS();
    *environ_type = (ZigLLVM_EnvironmentType)triple.getEnvironment();
    *oformat = (ZigLLVM_ObjectFormatType)triple.getObjectFormat();

    free(native_triple);
}

const char *ZigLLVMGetSubArchTypeName(ZigLLVM_SubArchType sub_arch) {
    switch (sub_arch) {
        case ZigLLVM_NoSubArch:
            return "";
        case ZigLLVM_ARMSubArch_v8_5a:
            return "v8.5a";
        case ZigLLVM_ARMSubArch_v8_4a:
            return "v8.4a";
        case ZigLLVM_ARMSubArch_v8_3a:
            return "v8.3a";
        case ZigLLVM_ARMSubArch_v8_2a:
            return "v8.2a";
        case ZigLLVM_ARMSubArch_v8_1a:
            return "v8.1a";
        case ZigLLVM_ARMSubArch_v8:
            return "v8";
        case ZigLLVM_ARMSubArch_v8r:
            return "v8r";
        case ZigLLVM_ARMSubArch_v8m_baseline:
            return "v8m.base";
        case ZigLLVM_ARMSubArch_v8m_mainline:
<<<<<<< HEAD
            return "v8m_mainline";
        case ZigLLVM_ARMSubArch_v8_1m_mainline:
            return "v8_1m_mainline";
=======
            return "v8m.main";
>>>>>>> bf7b6fbb
        case ZigLLVM_ARMSubArch_v7:
            return "v7";
        case ZigLLVM_ARMSubArch_v7em:
            return "v7em";
        case ZigLLVM_ARMSubArch_v7m:
            return "v7m";
        case ZigLLVM_ARMSubArch_v7s:
            return "v7s";
        case ZigLLVM_ARMSubArch_v7k:
            return "v7k";
        case ZigLLVM_ARMSubArch_v7ve:
            return "v7ve";
        case ZigLLVM_ARMSubArch_v6:
            return "v6";
        case ZigLLVM_ARMSubArch_v6m:
            return "v6m";
        case ZigLLVM_ARMSubArch_v6k:
            return "v6k";
        case ZigLLVM_ARMSubArch_v6t2:
            return "v6t2";
        case ZigLLVM_ARMSubArch_v5:
            return "v5";
        case ZigLLVM_ARMSubArch_v5te:
            return "v5te";
        case ZigLLVM_ARMSubArch_v4t:
            return "v4t";
        case ZigLLVM_KalimbaSubArch_v3:
            return "v3";
        case ZigLLVM_KalimbaSubArch_v4:
            return "v4";
        case ZigLLVM_KalimbaSubArch_v5:
            return "v5";
        case ZigLLVM_MipsSubArch_r6:
            return "r6";
    }
    abort();
}

void ZigLLVMAddModuleDebugInfoFlag(LLVMModuleRef module) {
    unwrap(module)->addModuleFlag(Module::Warning, "Debug Info Version", DEBUG_METADATA_VERSION);
}

void ZigLLVMAddModuleCodeViewFlag(LLVMModuleRef module) {
    unwrap(module)->addModuleFlag(Module::Warning, "CodeView", 1);
}

static AtomicOrdering mapFromLLVMOrdering(LLVMAtomicOrdering Ordering) {
    switch (Ordering) {
        case LLVMAtomicOrderingNotAtomic: return AtomicOrdering::NotAtomic;
        case LLVMAtomicOrderingUnordered: return AtomicOrdering::Unordered;
        case LLVMAtomicOrderingMonotonic: return AtomicOrdering::Monotonic;
        case LLVMAtomicOrderingAcquire: return AtomicOrdering::Acquire;
        case LLVMAtomicOrderingRelease: return AtomicOrdering::Release;
        case LLVMAtomicOrderingAcquireRelease: return AtomicOrdering::AcquireRelease;
        case LLVMAtomicOrderingSequentiallyConsistent: return AtomicOrdering::SequentiallyConsistent;
    }
    abort();
}

LLVMValueRef ZigLLVMBuildCmpXchg(LLVMBuilderRef builder, LLVMValueRef ptr, LLVMValueRef cmp,
        LLVMValueRef new_val, LLVMAtomicOrdering success_ordering,
        LLVMAtomicOrdering failure_ordering, bool is_weak)
{
    AtomicCmpXchgInst *inst = unwrap(builder)->CreateAtomicCmpXchg(unwrap(ptr), unwrap(cmp),
                unwrap(new_val), mapFromLLVMOrdering(success_ordering), mapFromLLVMOrdering(failure_ordering));
    inst->setWeak(is_weak);
    return wrap(inst);
}

LLVMValueRef ZigLLVMBuildNSWShl(LLVMBuilderRef builder, LLVMValueRef LHS, LLVMValueRef RHS,
        const char *name)
{
    return wrap(unwrap(builder)->CreateShl(unwrap(LHS), unwrap(RHS), name, false, true));
}

LLVMValueRef ZigLLVMBuildNUWShl(LLVMBuilderRef builder, LLVMValueRef LHS, LLVMValueRef RHS,
        const char *name)
{
    return wrap(unwrap(builder)->CreateShl(unwrap(LHS), unwrap(RHS), name, true, false));
}

LLVMValueRef ZigLLVMBuildLShrExact(LLVMBuilderRef builder, LLVMValueRef LHS, LLVMValueRef RHS,
        const char *name)
{
    return wrap(unwrap(builder)->CreateLShr(unwrap(LHS), unwrap(RHS), name, true));
}

LLVMValueRef ZigLLVMBuildAShrExact(LLVMBuilderRef builder, LLVMValueRef LHS, LLVMValueRef RHS,
        const char *name)
{
    return wrap(unwrap(builder)->CreateAShr(unwrap(LHS), unwrap(RHS), name, true));
}

void ZigLLVMSetTailCall(LLVMValueRef Call) {
    unwrap<CallInst>(Call)->setTailCallKind(CallInst::TCK_MustTail);
} 

void ZigLLVMFunctionSetPrefixData(LLVMValueRef function, LLVMValueRef data) {
    unwrap<Function>(function)->setPrefixData(unwrap<Constant>(data));
}


class MyOStream: public raw_ostream {
    public:
        MyOStream(void (*_append_diagnostic)(void *, const char *, size_t), void *_context) :
            raw_ostream(true), append_diagnostic(_append_diagnostic), context(_context), pos(0) {

        }
        void write_impl(const char *ptr, size_t len) override {
            append_diagnostic(context, ptr, len);
            pos += len;
        }
        uint64_t current_pos() const override {
            return pos;
        }
        void (*append_diagnostic)(void *, const char *, size_t);
        void *context;
        size_t pos;
};

bool ZigLLVMWriteArchive(const char *archive_name, const char **file_names, size_t file_name_count,
        ZigLLVM_OSType os_type)
{
    object::Archive::Kind kind;
    switch (os_type) {
        case ZigLLVM_Win32:
            // For some reason llvm-lib passes K_GNU on windows.
            // See lib/ToolDrivers/llvm-lib/LibDriver.cpp:168 in libDriverMain
            kind = object::Archive::K_GNU;
            break;
        case ZigLLVM_Linux:
            kind = object::Archive::K_GNU;
            break;
        case ZigLLVM_MacOSX:
        case ZigLLVM_Darwin:
        case ZigLLVM_IOS:
            kind = object::Archive::K_DARWIN;
            break;
        case ZigLLVM_OpenBSD:
        case ZigLLVM_FreeBSD:
            kind = object::Archive::K_BSD;
            break;
        default:
            kind = object::Archive::K_GNU;
    }
    SmallVector<NewArchiveMember, 4> new_members;
    for (size_t i = 0; i < file_name_count; i += 1) {
        Expected<NewArchiveMember> new_member = NewArchiveMember::getFile(file_names[i], true);
        Error err = new_member.takeError();
        if (err) return true;
        new_members.push_back(std::move(*new_member));
    }
    Error err = writeArchive(archive_name, new_members, true, kind, true, false, nullptr);
    if (err) return true;
    return false;
}


bool ZigLLDLink(ZigLLVM_ObjectFormatType oformat, const char **args, size_t arg_count,
        void (*append_diagnostic)(void *, const char *, size_t), void *context)
{
    ArrayRef<const char *> array_ref_args(args, arg_count);

    MyOStream diag(append_diagnostic, context);

    switch (oformat) {
        case ZigLLVM_UnknownObjectFormat:
        case ZigLLVM_XCOFF:
            assert(false); // unreachable

        case ZigLLVM_COFF:
            return lld::coff::link(array_ref_args, false, diag);

        case ZigLLVM_ELF:
            return lld::elf::link(array_ref_args, false, diag);

        case ZigLLVM_MachO:
            return lld::mach_o::link(array_ref_args, false, diag);

        case ZigLLVM_Wasm:
            return lld::wasm::link(array_ref_args, false, diag);
    }
    assert(false); // unreachable
    abort();
}

static_assert((Triple::ArchType)ZigLLVM_UnknownArch == Triple::UnknownArch, "");
static_assert((Triple::ArchType)ZigLLVM_arm == Triple::arm, "");
static_assert((Triple::ArchType)ZigLLVM_armeb == Triple::armeb, "");
static_assert((Triple::ArchType)ZigLLVM_aarch64 == Triple::aarch64, "");
static_assert((Triple::ArchType)ZigLLVM_aarch64_be == Triple::aarch64_be, "");
static_assert((Triple::ArchType)ZigLLVM_arc == Triple::arc, "");
static_assert((Triple::ArchType)ZigLLVM_avr == Triple::avr, "");
static_assert((Triple::ArchType)ZigLLVM_bpfel == Triple::bpfel, "");
static_assert((Triple::ArchType)ZigLLVM_bpfeb == Triple::bpfeb, "");
static_assert((Triple::ArchType)ZigLLVM_hexagon == Triple::hexagon, "");
static_assert((Triple::ArchType)ZigLLVM_mips == Triple::mips, "");
static_assert((Triple::ArchType)ZigLLVM_mipsel == Triple::mipsel, "");
static_assert((Triple::ArchType)ZigLLVM_mips64 == Triple::mips64, "");
static_assert((Triple::ArchType)ZigLLVM_mips64el == Triple::mips64el, "");
static_assert((Triple::ArchType)ZigLLVM_msp430 == Triple::msp430, "");
static_assert((Triple::ArchType)ZigLLVM_ppc == Triple::ppc, "");
static_assert((Triple::ArchType)ZigLLVM_ppc64 == Triple::ppc64, "");
static_assert((Triple::ArchType)ZigLLVM_ppc64le == Triple::ppc64le, "");
static_assert((Triple::ArchType)ZigLLVM_r600 == Triple::r600, "");
static_assert((Triple::ArchType)ZigLLVM_amdgcn == Triple::amdgcn, "");
static_assert((Triple::ArchType)ZigLLVM_riscv32 == Triple::riscv32, "");
static_assert((Triple::ArchType)ZigLLVM_riscv64 == Triple::riscv64, "");
static_assert((Triple::ArchType)ZigLLVM_sparc == Triple::sparc, "");
static_assert((Triple::ArchType)ZigLLVM_sparcv9 == Triple::sparcv9, "");
static_assert((Triple::ArchType)ZigLLVM_sparcel == Triple::sparcel, "");
static_assert((Triple::ArchType)ZigLLVM_systemz == Triple::systemz, "");
static_assert((Triple::ArchType)ZigLLVM_tce == Triple::tce, "");
static_assert((Triple::ArchType)ZigLLVM_tcele == Triple::tcele, "");
static_assert((Triple::ArchType)ZigLLVM_thumb == Triple::thumb, "");
static_assert((Triple::ArchType)ZigLLVM_thumbeb == Triple::thumbeb, "");
static_assert((Triple::ArchType)ZigLLVM_x86 == Triple::x86, "");
static_assert((Triple::ArchType)ZigLLVM_x86_64 == Triple::x86_64, "");
static_assert((Triple::ArchType)ZigLLVM_xcore == Triple::xcore, "");
static_assert((Triple::ArchType)ZigLLVM_nvptx == Triple::nvptx, "");
static_assert((Triple::ArchType)ZigLLVM_nvptx64 == Triple::nvptx64, "");
static_assert((Triple::ArchType)ZigLLVM_le32 == Triple::le32, "");
static_assert((Triple::ArchType)ZigLLVM_le64 == Triple::le64, "");
static_assert((Triple::ArchType)ZigLLVM_amdil == Triple::amdil, "");
static_assert((Triple::ArchType)ZigLLVM_amdil64 == Triple::amdil64, "");
static_assert((Triple::ArchType)ZigLLVM_hsail == Triple::hsail, "");
static_assert((Triple::ArchType)ZigLLVM_hsail64 == Triple::hsail64, "");
static_assert((Triple::ArchType)ZigLLVM_spir == Triple::spir, "");
static_assert((Triple::ArchType)ZigLLVM_spir64 == Triple::spir64, "");
static_assert((Triple::ArchType)ZigLLVM_kalimba == Triple::kalimba, "");
static_assert((Triple::ArchType)ZigLLVM_shave == Triple::shave, "");
static_assert((Triple::ArchType)ZigLLVM_lanai == Triple::lanai, "");
static_assert((Triple::ArchType)ZigLLVM_wasm32 == Triple::wasm32, "");
static_assert((Triple::ArchType)ZigLLVM_wasm64 == Triple::wasm64, "");
static_assert((Triple::ArchType)ZigLLVM_renderscript32 == Triple::renderscript32, "");
static_assert((Triple::ArchType)ZigLLVM_renderscript64 == Triple::renderscript64, "");
static_assert((Triple::ArchType)ZigLLVM_LastArchType == Triple::LastArchType, "");

static_assert((Triple::SubArchType)ZigLLVM_NoSubArch == Triple::NoSubArch, "");
static_assert((Triple::SubArchType)ZigLLVM_ARMSubArch_v8_4a == Triple::ARMSubArch_v8_4a, "");
static_assert((Triple::SubArchType)ZigLLVM_ARMSubArch_v8_3a == Triple::ARMSubArch_v8_3a, "");
static_assert((Triple::SubArchType)ZigLLVM_ARMSubArch_v8_2a == Triple::ARMSubArch_v8_2a, "");
static_assert((Triple::SubArchType)ZigLLVM_ARMSubArch_v8_1a == Triple::ARMSubArch_v8_1a, "");
static_assert((Triple::SubArchType)ZigLLVM_ARMSubArch_v8 == Triple::ARMSubArch_v8, "");
static_assert((Triple::SubArchType)ZigLLVM_ARMSubArch_v8r == Triple::ARMSubArch_v8r, "");
static_assert((Triple::SubArchType)ZigLLVM_ARMSubArch_v8m_baseline == Triple::ARMSubArch_v8m_baseline, "");
static_assert((Triple::SubArchType)ZigLLVM_ARMSubArch_v8m_mainline == Triple::ARMSubArch_v8m_mainline, "");
static_assert((Triple::SubArchType)ZigLLVM_ARMSubArch_v8_1m_mainline == Triple::ARMSubArch_v8_1m_mainline, "");
static_assert((Triple::SubArchType)ZigLLVM_ARMSubArch_v7 == Triple::ARMSubArch_v7, "");
static_assert((Triple::SubArchType)ZigLLVM_ARMSubArch_v7em == Triple::ARMSubArch_v7em, "");
static_assert((Triple::SubArchType)ZigLLVM_ARMSubArch_v7m == Triple::ARMSubArch_v7m, "");
static_assert((Triple::SubArchType)ZigLLVM_ARMSubArch_v7s == Triple::ARMSubArch_v7s, "");
static_assert((Triple::SubArchType)ZigLLVM_ARMSubArch_v7k == Triple::ARMSubArch_v7k, "");
static_assert((Triple::SubArchType)ZigLLVM_ARMSubArch_v7ve == Triple::ARMSubArch_v7ve, "");
static_assert((Triple::SubArchType)ZigLLVM_ARMSubArch_v6 == Triple::ARMSubArch_v6, "");
static_assert((Triple::SubArchType)ZigLLVM_ARMSubArch_v6m == Triple::ARMSubArch_v6m, "");
static_assert((Triple::SubArchType)ZigLLVM_ARMSubArch_v6k == Triple::ARMSubArch_v6k, "");
static_assert((Triple::SubArchType)ZigLLVM_ARMSubArch_v6t2 == Triple::ARMSubArch_v6t2, "");
static_assert((Triple::SubArchType)ZigLLVM_ARMSubArch_v5 == Triple::ARMSubArch_v5, "");
static_assert((Triple::SubArchType)ZigLLVM_ARMSubArch_v5te == Triple::ARMSubArch_v5te, "");
static_assert((Triple::SubArchType)ZigLLVM_ARMSubArch_v4t == Triple::ARMSubArch_v4t, "");
static_assert((Triple::SubArchType)ZigLLVM_KalimbaSubArch_v3 == Triple::KalimbaSubArch_v3, "");
static_assert((Triple::SubArchType)ZigLLVM_KalimbaSubArch_v4 == Triple::KalimbaSubArch_v4, "");
static_assert((Triple::SubArchType)ZigLLVM_KalimbaSubArch_v5 == Triple::KalimbaSubArch_v5, "");
static_assert((Triple::SubArchType)ZigLLVM_KalimbaSubArch_v5 == Triple::KalimbaSubArch_v5, "");
static_assert((Triple::SubArchType)ZigLLVM_MipsSubArch_r6 == Triple::MipsSubArch_r6, "");

static_assert((Triple::VendorType)ZigLLVM_UnknownVendor == Triple::UnknownVendor, "");
static_assert((Triple::VendorType)ZigLLVM_Apple == Triple::Apple, "");
static_assert((Triple::VendorType)ZigLLVM_PC == Triple::PC, "");
static_assert((Triple::VendorType)ZigLLVM_SCEI == Triple::SCEI, "");
static_assert((Triple::VendorType)ZigLLVM_BGP == Triple::BGP, "");
static_assert((Triple::VendorType)ZigLLVM_BGQ == Triple::BGQ, "");
static_assert((Triple::VendorType)ZigLLVM_Freescale == Triple::Freescale, "");
static_assert((Triple::VendorType)ZigLLVM_IBM == Triple::IBM, "");
static_assert((Triple::VendorType)ZigLLVM_ImaginationTechnologies == Triple::ImaginationTechnologies, "");
static_assert((Triple::VendorType)ZigLLVM_MipsTechnologies == Triple::MipsTechnologies, "");
static_assert((Triple::VendorType)ZigLLVM_NVIDIA == Triple::NVIDIA, "");
static_assert((Triple::VendorType)ZigLLVM_CSR == Triple::CSR, "");
static_assert((Triple::VendorType)ZigLLVM_Myriad == Triple::Myriad, "");
static_assert((Triple::VendorType)ZigLLVM_AMD == Triple::AMD, "");
static_assert((Triple::VendorType)ZigLLVM_Mesa == Triple::Mesa, "");
static_assert((Triple::VendorType)ZigLLVM_SUSE == Triple::SUSE, "");
static_assert((Triple::VendorType)ZigLLVM_OpenEmbedded == Triple::OpenEmbedded, "");
static_assert((Triple::VendorType)ZigLLVM_LastVendorType == Triple::LastVendorType, "");

static_assert((Triple::OSType)ZigLLVM_UnknownOS == Triple::UnknownOS, "");
static_assert((Triple::OSType)ZigLLVM_Ananas == Triple::Ananas, "");
static_assert((Triple::OSType)ZigLLVM_CloudABI == Triple::CloudABI, "");
static_assert((Triple::OSType)ZigLLVM_Darwin == Triple::Darwin, "");
static_assert((Triple::OSType)ZigLLVM_DragonFly == Triple::DragonFly, "");
static_assert((Triple::OSType)ZigLLVM_FreeBSD == Triple::FreeBSD, "");
static_assert((Triple::OSType)ZigLLVM_Fuchsia == Triple::Fuchsia, "");
static_assert((Triple::OSType)ZigLLVM_IOS == Triple::IOS, "");
// Commented out to work around a Debian/Ubuntu bug.
// See https://github.com/ziglang/zig/issues/2076
//static_assert((Triple::OSType)ZigLLVM_KFreeBSD == Triple::KFreeBSD, "");
static_assert((Triple::OSType)ZigLLVM_Linux == Triple::Linux, "");
static_assert((Triple::OSType)ZigLLVM_Lv2 == Triple::Lv2, "");
static_assert((Triple::OSType)ZigLLVM_MacOSX == Triple::MacOSX, "");
static_assert((Triple::OSType)ZigLLVM_NetBSD == Triple::NetBSD, "");
static_assert((Triple::OSType)ZigLLVM_OpenBSD == Triple::OpenBSD, "");
static_assert((Triple::OSType)ZigLLVM_Solaris == Triple::Solaris, "");
static_assert((Triple::OSType)ZigLLVM_Win32 == Triple::Win32, "");
static_assert((Triple::OSType)ZigLLVM_Haiku == Triple::Haiku, "");
static_assert((Triple::OSType)ZigLLVM_Minix == Triple::Minix, "");
static_assert((Triple::OSType)ZigLLVM_RTEMS == Triple::RTEMS, "");
static_assert((Triple::OSType)ZigLLVM_NaCl == Triple::NaCl, "");
static_assert((Triple::OSType)ZigLLVM_CNK == Triple::CNK, "");
static_assert((Triple::OSType)ZigLLVM_AIX == Triple::AIX, "");
static_assert((Triple::OSType)ZigLLVM_CUDA == Triple::CUDA, "");
static_assert((Triple::OSType)ZigLLVM_NVCL == Triple::NVCL, "");
static_assert((Triple::OSType)ZigLLVM_AMDHSA == Triple::AMDHSA, "");
static_assert((Triple::OSType)ZigLLVM_PS4 == Triple::PS4, "");
static_assert((Triple::OSType)ZigLLVM_ELFIAMCU == Triple::ELFIAMCU, "");
static_assert((Triple::OSType)ZigLLVM_TvOS == Triple::TvOS, "");
static_assert((Triple::OSType)ZigLLVM_WatchOS == Triple::WatchOS, "");
static_assert((Triple::OSType)ZigLLVM_Mesa3D == Triple::Mesa3D, "");
static_assert((Triple::OSType)ZigLLVM_Contiki == Triple::Contiki, "");
static_assert((Triple::OSType)ZigLLVM_AMDPAL == Triple::AMDPAL, "");
static_assert((Triple::OSType)ZigLLVM_HermitCore == Triple::HermitCore, "");
static_assert((Triple::OSType)ZigLLVM_Hurd == Triple::Hurd, "");
static_assert((Triple::OSType)ZigLLVM_WASI == Triple::WASI, "");
static_assert((Triple::OSType)ZigLLVM_Emscripten == Triple::Emscripten, "");
static_assert((Triple::OSType)ZigLLVM_LastOSType == Triple::LastOSType, "");

static_assert((Triple::EnvironmentType)ZigLLVM_UnknownEnvironment == Triple::UnknownEnvironment, "");
static_assert((Triple::EnvironmentType)ZigLLVM_GNU == Triple::GNU, "");
static_assert((Triple::EnvironmentType)ZigLLVM_GNUABIN32 == Triple::GNUABIN32, "");
static_assert((Triple::EnvironmentType)ZigLLVM_GNUABI64 == Triple::GNUABI64, "");
static_assert((Triple::EnvironmentType)ZigLLVM_GNUEABI == Triple::GNUEABI, "");
static_assert((Triple::EnvironmentType)ZigLLVM_GNUEABIHF == Triple::GNUEABIHF, "");
static_assert((Triple::EnvironmentType)ZigLLVM_GNUX32 == Triple::GNUX32, "");
static_assert((Triple::EnvironmentType)ZigLLVM_CODE16 == Triple::CODE16, "");
static_assert((Triple::EnvironmentType)ZigLLVM_EABI == Triple::EABI, "");
static_assert((Triple::EnvironmentType)ZigLLVM_EABIHF == Triple::EABIHF, "");
static_assert((Triple::EnvironmentType)ZigLLVM_ELFv1 == Triple::ELFv1, "");
static_assert((Triple::EnvironmentType)ZigLLVM_ELFv2 == Triple::ELFv2, "");
static_assert((Triple::EnvironmentType)ZigLLVM_Android == Triple::Android, "");
static_assert((Triple::EnvironmentType)ZigLLVM_Musl == Triple::Musl, "");
static_assert((Triple::EnvironmentType)ZigLLVM_MuslEABI == Triple::MuslEABI, "");
static_assert((Triple::EnvironmentType)ZigLLVM_MuslEABIHF == Triple::MuslEABIHF, "");
static_assert((Triple::EnvironmentType)ZigLLVM_MSVC == Triple::MSVC, "");
static_assert((Triple::EnvironmentType)ZigLLVM_Itanium == Triple::Itanium, "");
static_assert((Triple::EnvironmentType)ZigLLVM_Cygnus == Triple::Cygnus, "");
static_assert((Triple::EnvironmentType)ZigLLVM_CoreCLR == Triple::CoreCLR, "");
static_assert((Triple::EnvironmentType)ZigLLVM_Simulator == Triple::Simulator, "");
static_assert((Triple::EnvironmentType)ZigLLVM_LastEnvironmentType == Triple::LastEnvironmentType, "");

static_assert((Triple::ObjectFormatType)ZigLLVM_UnknownObjectFormat == Triple::UnknownObjectFormat, "");
static_assert((Triple::ObjectFormatType)ZigLLVM_COFF == Triple::COFF, "");
static_assert((Triple::ObjectFormatType)ZigLLVM_ELF == Triple::ELF, "");
static_assert((Triple::ObjectFormatType)ZigLLVM_MachO == Triple::MachO, "");
static_assert((Triple::ObjectFormatType)ZigLLVM_Wasm == Triple::Wasm, "");
static_assert((Triple::ObjectFormatType)ZigLLVM_XCOFF == Triple::XCOFF, "");<|MERGE_RESOLUTION|>--- conflicted
+++ resolved
@@ -810,13 +810,9 @@
         case ZigLLVM_ARMSubArch_v8m_baseline:
             return "v8m.base";
         case ZigLLVM_ARMSubArch_v8m_mainline:
-<<<<<<< HEAD
-            return "v8m_mainline";
+            return "v8m.main";
         case ZigLLVM_ARMSubArch_v8_1m_mainline:
-            return "v8_1m_mainline";
-=======
-            return "v8m.main";
->>>>>>> bf7b6fbb
+            return "v8.1m.main";
         case ZigLLVM_ARMSubArch_v7:
             return "v7";
         case ZigLLVM_ARMSubArch_v7em:
